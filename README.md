--- conflicted
+++ resolved
@@ -2,27 +2,18 @@
 
 # Documentation
 
-Rust Algorand SDK <br>
+This is the current Rust version implementation of the Algorand SDK <br>
 General Algorand documentation is available at https://developer.algorand.org/ <br>
-Please look at the example for Rust Algorand usage.<br>
-<<<<<<< HEAD
-You can find Algorand Rust documentation at https://docs.rs/algo_rust_sdk/1.0.1/algo_rust_sdk/<br>
-
-
-=======
-You can find Algorand Rust documentation at https://docs.rs/algo_rust_sdk/1.0.1/algo_rust_sdk/
->>>>>>> eafed07e
+Please look at the example for Rust Algorand usage.
 
 
 # Quickstart
-This quick start guide assumes the user has the Algorand Sandbox 2.0 installed.<br>
-Add algo_rust_sdk = "1.0.2" to your Cargo.toml
+This quick start guide assumes the user has the Algorand Sandbox 2.0 installed.
 
 ```rust
-
 use std::error::Error;
 
-use algo_rust_sdk::AlgodClient;
+use algosdk::AlgodClient;
 
 fn main() -> Result<(), Box<dyn Error>> {
     let algod_address = "http://localhost:4001";
